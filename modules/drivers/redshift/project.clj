--- conflicted
+++ resolved
@@ -6,11 +6,7 @@
 
 
   :dependencies
-<<<<<<< HEAD
-  [[com.amazon.redshift/redshift-jdbc42-no-awssdk "1.2.10.1009"]]
-=======
   [[com.amazon.redshift/redshift-jdbc42-no-awssdk "1.2.27.1051"]]
->>>>>>> 2951b8de
 
   :profiles
   {:provided
