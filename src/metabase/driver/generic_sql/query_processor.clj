--- conflicted
+++ resolved
@@ -180,43 +180,6 @@
   nil)
 
 
-<<<<<<< HEAD
-=======
-;; ## Utility Functions (Internal)
-
-(defn table-id->korma-entity
-  "Lookup `Table` with TABLE-ID and return a korma entity that can be used in a korma form."
-  [table-id]
-  {:pre [(integer? table-id)]
-   :post [(map? %)]}
-  (let [{:keys [korma-entity] :as table} (sel :one Table :id table-id)]
-    (when-not table (throw (Exception. (format "Table with ID %d doesn't exist!" table-id))))
-    @korma-entity))
-
-(defn castify-field
-  "Wrap Field in a SQL `CAST` statement if needed (i.e., it's a `DateTimeField`).
-
-    (castify :name \"TextField\")                      -> :name
-    (castify :date \"DateTimeField\")                  -> (raw \"CAST(\"date\" AS DATE)"
-  [field-name field-base-type]
-  {:pre [(string? field-name)
-         (string? field-base-type)]}
-  (if (or (= field-base-type "DateField")              ; do we need to cast DateFields ?
-          (= field-base-type "DateTimeField"))         ; or just DateTimeFields ?
-    `(raw ~(format "CAST(\"%s\" AS DATE)" field-name))
-    (keyword field-name)))
-
-;; TODO - should we memoize this?
-(defn- field-id->kw
-  "Given a metabase `Field` ID, return a keyword for use in the Korma form (or a casted raw string for date fields)."
-  [field-id]
-  {:pre [(integer? field-id)]}
-  (if-let [{field-name :name, field-type :base_type} (sel :one [Field :name :base_type] :id field-id)]
-    (castify-field field-name field-type)
-    (throw (Exception. (format "Field with ID %d doesn't exist!" field-id)))))
-
-
->>>>>>> 94fc7d63
 ;; ## Debugging Functions (Internal)
 
 (defn- log-query
