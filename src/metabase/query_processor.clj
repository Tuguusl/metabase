--- conflicted
+++ resolved
@@ -88,11 +88,8 @@
       cumulative-ags/handle-cumulative-aggregations
       implicit-clauses/add-implicit-clauses
       format-rows/format-rows
-<<<<<<< HEAD
       binning/update-binning-strategy
-=======
       results-metadata/record-and-return-metadata!
->>>>>>> 444a3dd4
       expand-resolve/expand-resolve                    ; ▲▲▲ QUERY EXPANSION POINT  ▲▲▲ All functions *above* will see EXPANDED query during PRE-PROCESSING
       row-count-and-status/add-row-count-and-status    ; ▼▼▼ RESULTS WRAPPING POINT ▼▼▼ All functions *below* will see results WRAPPED in `:data` during POST-PROCESSING
       parameters/substitute-parameters
