--- conflicted
+++ resolved
@@ -15,6 +15,9 @@
                              [table :refer [Table]])
             [metabase.util :as u]))
 
+(defannotation DBEngine [symb value :nillable]
+  (checkp-contains? (set (map first driver/available-drivers)) symb value))
+
 (defendpoint GET "/" [org]
   {org Required}
   (read-check Org org)
@@ -22,31 +25,25 @@
       (simple-batched-hydrate Org :organization_id :organization)))
 
 (defendpoint POST "/" [:as {{:keys [org name engine details] :as body} :body}]
-<<<<<<< HEAD
   {org     Required
    name    [Required NonEmptyString]
-   engine  Required                  ; TODO - check that engine is a valid engine
+   engine  [Required DBEngine]
    details [Required IsDict]}
   (write-check Org org)
-  (ins Database :organization_id org :name name :engine engine :details details))
-=======
-  (require-params org name engine details)
-  (check (contains? (set (map first driver/available-drivers)) engine) [400 "Invalid engine type specified."])
-  (check-403 (org-can-write org))
   (let-500 [new-db (ins Database :organization_id org :name name :engine engine :details details)]
     ;; kick off background job to gather schema metadata about our new db
     (future (driver/sync-tables new-db))
     ;; make sure we return the newly created db object
     new-db))
->>>>>>> ab754cd4
 
 (defendpoint GET "/form_input" []
   {:timezones metabase.models.common/timezones
    :engines driver/available-drivers})
 
-;Stub function that will eventually validate a connection string
+;; Stub function that will eventually validate a connection string
 (defendpoint POST "/validate" [:as {{:keys [host port]} :body}]
-  (require-params host port)
+  {host Required
+   port Required}
   (let [response-invalid (fn [m] {:status 400 :body {:valid false :message m}})]
     (cond
       (not (u/host-up? host)) (response-invalid "Host not reachable")
@@ -100,8 +97,8 @@
         (simple-batched-hydrate Table :table_id :table))))
 
 (defendpoint POST "/:id/sync" [id]
-  (let-404 [db (sel :one Database :id id)]   ; TODO - run sync-tables asynchronously
-           (driver/sync-tables db))
+  (let-404 [db (sel :one Database :id id)]
+    (future (driver/sync-tables db))) ; run sync-tables asynchronously
   {:status :ok})
 
 
