(ns metabase.util
  "Common utility functions useful throughout the codebase."
  (:require [clj-time
             [coerce :as coerce]
             [core :as t]
             [format :as time]]
            [clojure
             [data :as data]
             [pprint :refer [pprint]]
             [string :as s]]
            [clojure.java
             [classpath :as classpath]
             [jdbc :as jdbc]]
            [clojure.math.numeric-tower :as math]
            [clojure.tools.logging :as log]
            [clojure.tools.namespace.find :as ns-find]
            colorize.core ; this needs to be loaded for `format-color`
            [metabase.config :as config]
            [ring.util.codec :as codec])
  (:import clojure.lang.Keyword
           [java.net InetAddress InetSocketAddress Socket]
           [java.sql SQLException Timestamp]
           [java.text Normalizer Normalizer$Form]
           [java.util Calendar Date TimeZone]
           javax.xml.bind.DatatypeConverter
           org.joda.time.DateTime
           org.joda.time.format.DateTimeFormatter))

;; This is the very first log message that will get printed.
;; It's here because this is one of the very first namespaces that gets loaded, and the first that has access to the logger
;; It shows up a solid 10-15 seconds before the "Starting Metabase in STANDALONE mode" message because so many other namespaces need to get loaded
(log/info "Loading Metabase...")

;; Set the default width for pprinting to 200 instead of 72. The default width is too narrow and wastes a lot of space for pprinting huge things like expanded queries
(intern 'clojure.pprint '*print-right-margin* 200)

(declare pprint-to-str)

(defmacro ignore-exceptions
  "Simple macro which wraps the given expression in a try/catch block and ignores the exception if caught."
  {:style/indent 0}
  [& body]
  `(try ~@body (catch Throwable ~'_)))

;;; ### Protocols

(defprotocol ITimestampCoercible
  "Coerce object to a `java.sql.Timestamp`."
  (->Timestamp ^java.sql.Timestamp [this]
    "Coerce this object to a `java.sql.Timestamp`.
     Strings are parsed as ISO-8601."))

(extend-protocol ITimestampCoercible
  nil       (->Timestamp [_]
              nil)
  Timestamp (->Timestamp [this]
              this)
  Date       (->Timestamp [this]
               (Timestamp. (.getTime this)))
  ;; Number is assumed to be a UNIX timezone in milliseconds (UTC)
  Number    (->Timestamp [this]
              (Timestamp. this))
  Calendar  (->Timestamp [this]
              (->Timestamp (.getTime this)))
  ;; Strings are expected to be in ISO-8601 format. `YYYY-MM-DD` strings *are* valid ISO-8601 dates.
  String    (->Timestamp [this]
              (->Timestamp (DatatypeConverter/parseDateTime this)))
  DateTime  (->Timestamp [this]
              (->Timestamp (.getMillis this))))


(defprotocol IDateTimeFormatterCoercible
  "Protocol for converting objects to `DateTimeFormatters`."
  (->DateTimeFormatter ^org.joda.time.format.DateTimeFormatter [this]
    "Coerce object to a `DateTimeFormatter`."))

(extend-protocol IDateTimeFormatterCoercible
  ;; Specify a format string like "yyyy-MM-dd"
  String            (->DateTimeFormatter [this] (time/formatter this))
  DateTimeFormatter (->DateTimeFormatter [this] this)
  ;; Keyword will be used to get matching formatter from time/formatters
  Keyword           (->DateTimeFormatter [this] (or (time/formatters this)
                                                    (throw (Exception. (format "Invalid formatter name, must be one of:\n%s"
                                                                               (pprint-to-str (sort (keys time/formatters)))))))))

(defn parse-date
  "Parse a datetime string S with a custom DATE-FORMAT, which can be a format string,
   clj-time formatter keyword, or anything else that can be coerced to a `DateTimeFormatter`.

     (parse-date \"yyyyMMdd\" \"20160201\") -> #inst \"2016-02-01\"
     (parse-date :date-time \"2016-02-01T00:00:00.000Z\") -> #inst \"2016-02-01\""
  ^java.sql.Timestamp [date-format, ^String s]
  (->Timestamp (time/parse (->DateTimeFormatter date-format) s)))


(defprotocol ISO8601
  "Protocol for converting objects to ISO8601 formatted strings."
  (->iso-8601-datetime ^String [this timezone-id]
    "Coerce object to an ISO8601 date-time string such as \"2015-11-18T23:55:03.841Z\" with a given TIMEZONE."))

(def ^:private ISO8601Formatter
  ;; memoize this because the formatters are static. They must be distinct per timezone though.
  (memoize (fn [timezone-id]
             (if timezone-id
               (time/with-zone (time/formatters :date-time) (t/time-zone-for-id timezone-id))
               (time/formatters :date-time)))))

(extend-protocol ISO8601
  nil                    (->iso-8601-datetime [_ _] nil)
  java.util.Date         (->iso-8601-datetime [this timezone-id] (time/unparse (ISO8601Formatter timezone-id) (coerce/from-date this)))
  java.sql.Date          (->iso-8601-datetime [this timezone-id] (time/unparse (ISO8601Formatter timezone-id) (coerce/from-sql-date this)))
  java.sql.Timestamp     (->iso-8601-datetime [this timezone-id] (time/unparse (ISO8601Formatter timezone-id) (coerce/from-sql-time this)))
  org.joda.time.DateTime (->iso-8601-datetime [this timezone-id] (time/unparse (ISO8601Formatter timezone-id) this)))


;;; ## Date Stuff

(defn is-temporal?
  "Is VALUE an instance of a datetime class like `java.util.Date` or `org.joda.time.DateTime`?"
  [v]
  (or (instance? java.util.Date v)
      (instance? org.joda.time.DateTime v)))

(defn new-sql-timestamp
  "`java.sql.Date` doesn't have an empty constructor so this is a convenience that lets you make one with the current date.
   (Some DBs like Postgres will get snippy if you don't use a `java.sql.Timestamp`)."
  ^java.sql.Timestamp []
  (->Timestamp (System/currentTimeMillis)))

(defn format-date
  "Format DATE using a given DATE-FORMAT.

   DATE is anything that can coerced to a `Timestamp` via `->Timestamp`, such as a `Date`, `Timestamp`,
   `Long` (ms since the epoch), or an ISO-8601 `String`. DATE defaults to the current moment in time.

   DATE-FORMAT is anything that can be passed to `->DateTimeFormatter`, such as `String`
   (using [the usual date format args](http://docs.oracle.com/javase/7/docs/api/java/text/SimpleDateFormat.html)),
   `Keyword`, or `DateTimeFormatter`.


     (format-date \"yyyy-MM-dd\")                        -> \"2015-11-18\"
     (format-date :year (java.util.Date.))               -> \"2015\"
     (format-date :date-time (System/currentTimeMillis)) -> \"2015-11-18T23:55:03.841Z\""
  (^String [date-format]
   (format-date date-format (System/currentTimeMillis)))
  (^String [date-format date]
   (time/unparse (->DateTimeFormatter date-format) (coerce/from-sql-time (->Timestamp date)))))

(def ^{:arglists '([] [date])} date->iso-8601
  "Format DATE a an ISO-8601 string."
  (partial format-date :date-time))

(defn date-string?
  "Is S a valid ISO 8601 date string?"
  [^String s]
  (boolean (when (string? s)
             (ignore-exceptions
               (->Timestamp s)))))


(defn ->Date
  "Coerece DATE to a `java.util.Date`."
  (^java.util.Date []
   (java.util.Date.))
  (^java.util.Date [date]
   (java.util.Date. (.getTime (->Timestamp date)))))


(defn ->Calendar
  "Coerce DATE to a `java.util.Calendar`."
  (^java.util.Calendar []
   (doto (Calendar/getInstance)
     (.setTimeZone (TimeZone/getTimeZone "UTC"))))
  (^java.util.Calendar [date]
   (doto (->Calendar)
     (.setTime (->Timestamp date))))
  (^java.util.Calendar [date, ^String timezone-id]
   (doto (->Calendar date)
     (.setTimeZone (TimeZone/getTimeZone timezone-id)))))


(defn relative-date
  "Return a new `Timestamp` relative to the current time using a relative date UNIT.

     (relative-date :year -1) -> #inst 2014-11-12 ..."
  (^java.sql.Timestamp [unit amount]
   (relative-date unit amount (Calendar/getInstance)))
  (^java.sql.Timestamp [unit amount date]
   (let [cal               (->Calendar date)
         [unit multiplier] (case unit
                             :second  [Calendar/SECOND 1]
                             :minute  [Calendar/MINUTE 1]
                             :hour    [Calendar/HOUR   1]
                             :day     [Calendar/DATE   1]
                             :week    [Calendar/DATE   7]
                             :month   [Calendar/MONTH  1]
                             :quarter [Calendar/MONTH  3]
                             :year    [Calendar/YEAR   1])]
     (.set cal unit (+ (.get cal unit)
                       (* amount multiplier)))
     (->Timestamp cal))))


(def ^:private ^:const date-extract-units
  #{:minute-of-hour :hour-of-day :day-of-week :day-of-month :day-of-year :week-of-year :month-of-year :quarter-of-year :year})

(defn date-extract
  "Extract UNIT from DATE. DATE defaults to now.

     (date-extract :year) -> 2015"
  ([unit]
   (date-extract unit (System/currentTimeMillis) "UTC"))
  ([unit date]
   (date-extract unit date "UTC"))
  ([unit date timezone-id]
   (let [cal (->Calendar date timezone-id)]
     (case unit
       :minute-of-hour  (.get cal Calendar/MINUTE)
       :hour-of-day     (.get cal Calendar/HOUR_OF_DAY)
       ;; 1 = Sunday <-> 6 = Saturday
       :day-of-week     (.get cal Calendar/DAY_OF_WEEK)
       :day-of-month    (.get cal Calendar/DAY_OF_MONTH)
       :day-of-year     (.get cal Calendar/DAY_OF_YEAR)
       ;; 1 = First week of year
       :week-of-year    (.get cal Calendar/WEEK_OF_YEAR)
       :month-of-year   (inc (.get cal Calendar/MONTH))
       :quarter-of-year (let [month (date-extract :month-of-year date timezone-id)]
                          (int (/ (+ 2 month)
                                  3)))
       :year            (.get cal Calendar/YEAR)))))


(def ^:private ^:const date-trunc-units
  #{:minute :hour :day :week :month :quarter :year})

(defn- trunc-with-format [format-string date timezone-id]
  (->Timestamp (format-date (time/with-zone (time/formatter format-string)
                              (t/time-zone-for-id timezone-id))
                            date)))

(defn- trunc-with-floor [date amount-ms]
  (->Timestamp (* (math/floor (/ (.getTime (->Timestamp date))
                                 amount-ms))
                  amount-ms)))

(defn- ->first-day-of-week [date timezone-id]
  (let [day-of-week (date-extract :day-of-week date timezone-id)]
    (relative-date :day (- (dec day-of-week)) date)))

(defn- format-string-for-quarter ^String [date timezone-id]
  (let [year    (date-extract :year date timezone-id)
        quarter (date-extract :quarter-of-year date timezone-id)
        month   (- (* 3 quarter) 2)]
    (format "%d-%02d-01ZZ" year month)))

(defn date-trunc
  "Truncate DATE to UNIT. DATE defaults to now.

     (date-trunc :month).
     ;; -> #inst \"2015-11-01T00:00:00\""
  (^java.sql.Timestamp [unit]
   (date-trunc unit (System/currentTimeMillis) "UTC"))
  (^java.sql.Timestamp [unit date]
   (date-trunc unit date "UTC"))
  (^java.sql.Timestamp [unit date timezone-id]
   (case unit
     ;; For minute and hour truncation timezone should not be taken into account
     :minute  (trunc-with-floor date (* 60 1000))
     :hour    (trunc-with-floor date (* 60 60 1000))
     :day     (trunc-with-format "yyyy-MM-ddZZ" date timezone-id)
     :week    (trunc-with-format "yyyy-MM-ddZZ" (->first-day-of-week date timezone-id) timezone-id)
     :month   (trunc-with-format "yyyy-MM-01ZZ" date timezone-id)
     :quarter (trunc-with-format (format-string-for-quarter date timezone-id) date timezone-id)
     :year    (trunc-with-format "yyyy-01-01ZZ" date timezone-id))))


(defn date-trunc-or-extract
  "Apply date bucketing with UNIT to DATE. DATE defaults to now."
  ([unit]
   (date-trunc-or-extract unit (System/currentTimeMillis) "UTC"))
  ([unit date]
   (date-trunc-or-extract unit date "UTC"))
  ([unit date timezone-id]
   (cond
     (= unit :default) date

     (contains? date-extract-units unit)
     (date-extract unit date timezone-id)

     (contains? date-trunc-units unit)
     (date-trunc unit date timezone-id))))

(defn format-nanoseconds
  "Format a time interval in nanoseconds to something more readable (µs/ms/etc.)
   Useful for logging elapsed time when using `(System/nanotime)`"
  ^String [nanoseconds]
  (loop [n nanoseconds, [[unit divisor] & more] [[:ns 1000] [:µs 1000] [:ms 1000] [:s 60] [:mins 60] [:hours Integer/MAX_VALUE]]]
    (if (and (> n divisor)
             (seq more))
      (recur (/ n divisor) more)
      (format "%.0f %s" (double n) (name unit)))))


;;; ## Etc

(defprotocol ^:private IClobToStr
  (jdbc-clob->str ^String [this]
   "Convert a Postgres/H2/SQLServer JDBC Clob to a string. (If object isn't a Clob, this function returns it as-is.)"))

(extend-protocol IClobToStr
  nil     (jdbc-clob->str [_]    nil)
  Object  (jdbc-clob->str [this] this)

  org.postgresql.util.PGobject
  (jdbc-clob->str [this] (.getValue this))

  ;; H2 + SQLServer clobs both have methods called `.getCharacterStream` that officially return a `Reader`,
  ;; but in practice I've only seen them return a `BufferedReader`. Just to be safe include a method to convert
  ;; a plain `Reader` to a `BufferedReader` so we don't get caught with our pants down
  java.io.Reader
  (jdbc-clob->str [this]
    (jdbc-clob->str (java.io.BufferedReader. this)))

  ;; Read all the lines for the `BufferedReader` and combine into a single `String`
  java.io.BufferedReader
  (jdbc-clob->str [this]
    (with-open [_ this]
      (loop [acc []]
        (if-let [line (.readLine this)]
          (recur (conj acc line))
          (s/join "\n" acc)))))

  ;; H2 -- See also http://h2database.com/javadoc/org/h2/jdbc/JdbcClob.html
  org.h2.jdbc.JdbcClob
  (jdbc-clob->str [this]
    (jdbc-clob->str (.getCharacterStream this))))


(defn optional
  "Helper function for defining functions that accept optional arguments.
   If PRED? is true of the first item in ARGS, a pair like `[first-arg other-args]`
   is returned; otherwise, a pair like `[DEFAULT other-args]` is returned.

   If DEFAULT is not specified, `nil` will be returned when PRED? is false.

    (defn
      ^{:arglists ([key? numbers])}
      wrap-nums [& args]
      (let [[k nums] (optional keyword? args :nums)]
        {k nums}))
    (wrap-nums 1 2 3)          -> {:nums [1 2 3]}
    (wrap-nums :numbers 1 2 3) -> {:numbers [1 2 3]}"
  {:arglists '([pred? args]
               [pred? args default])}
  [pred? args & [default]]
  (if (pred? (first args)) [(first args) (next args)]
      [default args]))


;; TODO - rename to `email?`
(defn is-email?
  "Is STRING a valid email address?"
  ^Boolean [^String s]
  (boolean (when (string? s)
             (re-matches #"[a-z0-9!#$%&'*+/=?^_`{|}~-]+(?:\.[a-z0-9!#$%&'*+/=?^_`{|}~-]+)*@(?:[a-z0-9](?:[a-z0-9-]*[a-z0-9])?\.)+[a-z0-9](?:[a-z0-9-]*[a-z0-9])?"
                         (s/lower-case s)))))

;; TODO - rename to `url?`
(defn is-url?
  "Is STRING a valid HTTP/HTTPS URL? (This only handles `localhost` and domains like `metabase.com`; URLs containing IP addresses will return `false`.)"
  ^Boolean [^String s]
  (boolean (when (seq s)
             (when-let [^java.net.URL url (ignore-exceptions (java.net.URL. s))]
               ;; these are both automatically downcased
               (let [protocol (.getProtocol url)
                     host     (.getHost url)]
                 (and protocol
                      host
                      (re-matches #"^https?$" protocol)
                      (or (re-matches #"^.+\..{2,}$" host) ; 2+ letter TLD
                          (= host "localhost"))))))))

(defn sequence-of-maps?
  "Is COLL a sequence of maps?"
  [coll]
  (and (sequential? coll)
       (every? map? coll)))

(defn maybe?
  "Returns `true` if X is `nil`, otherwise calls (F X).
   This can be used to see something is either `nil` or statisfies a predicate function:

     (string? nil)          -> false
     (string? \"A\")        -> true
     (maybe? string? nil)   -> true
     (maybe? string? \"A\") -> true

   It can also be used to make sure a given function won't throw a `NullPointerException`:

     (s/lower-case nil)            -> NullPointerException
     (s/lower-case \"ABC\")        -> \"abc\"
     (maybe? s/lower-case nil)     -> true
     (maybe? s/lower-case \"ABC\") -> \"abc\"

   The latter use-case can be useful for things like sorting where some values in a collection
   might be `nil`:

     (sort-by (partial maybe? s/lower-case) some-collection)"
  [f x]
  (or (nil? x)
      (f x)))


(def ^:private ^:const host-up-timeout
  "Timeout (in ms) for checking if a host is available with `host-up?` and `host-port-up?`."
  5000)

(defn host-port-up?
  "Returns true if the port is active on a given host, false otherwise"
  [^String hostname, ^Integer port]
  (try
    (let [sock-addr (InetSocketAddress. hostname port)]
      (with-open [sock (Socket.)]
        (.connect sock sock-addr host-up-timeout)
        true))
    (catch Throwable _ false)))

(defn host-up?
  "Returns true if the host given by hostname is reachable, false otherwise "
  [^String hostname]
  (try
    (let [host-addr (InetAddress/getByName hostname)]
      (.isReachable host-addr host-up-timeout))
    (catch Throwable _ false)))

(defn rpartial
  "Like `partial`, but applies additional args *before* BOUND-ARGS.
   Inspired by [`-rpartial` from dash.el](https://github.com/magnars/dash.el#-rpartial-fn-rest-args)

    ((partial - 5) 8)  -> (- 5 8) -> -3
    ((rpartial - 5) 8) -> (- 8 5) -> 3"
  [f & bound-args]
  (fn [& args]
    (apply f (concat args bound-args))))

(defmacro pdoseq
  "(Almost) just like `doseq` but runs in parallel. Doesn't support advanced binding forms like `:let` or `:when` and only supports a single binding </3"
  {:style/indent 1}
  [[binding collection] & body]
  `(dorun (pmap (fn [~binding]
                  ~@body)
                ~collection)))

(defn first-index-satisfying
  "Return the index of the first item in COLL where `(pred item)` is logically `true`.

     (first-index-satisfying keyword? ['a 'b :c 3 \"e\"]) -> 2"
  {:style/indent 1}
  [pred coll]
  (loop [i 0, [item & more] coll]
    (cond
      (pred item) i
      (seq more)  (recur (inc i) more))))

(defmacro prog1
  "Execute FIRST-FORM, then any other expressions in BODY, presumably for side-effects; return the result of FIRST-FORM.

     (def numbers (atom []))

     (defn find-or-add [n]
       (or (first-index-satisfying (partial = n) @numbers)
           (prog1 (count @numbers)
             (swap! numbers conj n))))

     (find-or-add 100) -> 0
     (find-or-add 200) -> 1
     (find-or-add 100) -> 0

   The result of FIRST-FORM is bound to the anaphor `<>`, which is convenient for logging:

     (prog1 (some-expression)
       (println \"RESULTS:\" <>))

  `prog1` is an anaphoric version of the traditional macro of the same name in
   [Emacs Lisp](http://www.gnu.org/software/emacs/manual/html_node/elisp/Sequencing.html#index-prog1)
   and [Common Lisp](http://www.lispworks.com/documentation/HyperSpec/Body/m_prog1c.htm#prog1).

  Style note: Prefer `doto` when appropriate, e.g. when dealing with Java objects."
  {:style/indent 1}
  [first-form & body]
  `(let [~'<> ~first-form]
     ~@body
     ~'<>))

(def ^String ^{:arglists '([emoji-string])} emoji
  "Returns the EMOJI-STRING passed in if emoji in logs are enabled, otherwise always returns an empty string."
  (if (config/config-bool :mb-emoji-in-logs)
    identity
    (constantly "")))

(def ^:private ^{:arglists '([color-symb x])} colorize
  "Colorize string X with the function matching COLOR-SYMB, but only if `MB_COLORIZE_LOGS` is enabled (the default)."
  (if (config/config-bool :mb-colorize-logs)
    (fn [color-symb x]
      (let [color-fn (or (ns-resolve 'colorize.core color-symb)
                         (throw (Exception. (str "Invalid color symbol: " color-symb))))]
        (color-fn x)))
    (fn [_ x]
      x)))

(defn format-color
  "Like `format`, but uses a function in `colorize.core` to colorize the output.
   COLOR-SYMB should be a quoted symbol like `green`, `red`, `yellow`, `blue`,
   `cyan`, `magenta`, etc. See the entire list of avaliable colors
   [here](https://github.com/ibdknox/colorize/blob/master/src/colorize/core.clj).

     (format-color 'red \"Fatal error: %s\" error-message)"
  {:style/indent 2}
  (^String [color-symb x]
   {:pre [(symbol? color-symb)]}
   (colorize color-symb x))
  (^String [color-symb format-string & args]
   (colorize color-symb (apply format format-string args))))

(defn pprint-to-str
  "Returns the output of pretty-printing X as a string.
   Optionally accepts COLOR-SYMB, which colorizes the output with the corresponding
   function from `colorize.core`.

     (pprint-to-str 'green some-obj)"
  {:style/indent 1}
  (^String [x]
   (when x
     (with-out-str (pprint x))))
  (^String [color-symb x]
   (colorize color-symb (pprint-to-str x))))


(defprotocol ^:private IFilteredStacktrace
  (filtered-stacktrace [this]
    "Get the stack trace associated with E and return it as a vector with non-metabase frames filtered out."))

;; These next two functions are a workaround for this bug https://dev.clojure.org/jira/browse/CLJ-1790
;; When Throwable/Thread are type-hinted, they return an array of type StackTraceElement, this causes
;; a VerifyError. Adding a layer of indirection here avoids the problem. Once we upgrade to Clojure 1.9
;; we should be able to remove this code.
(defn- throwable-get-stack-trace [^Throwable t]
  (.getStackTrace t))

(defn- thread-get-stack-trace [^Thread t]
  (.getStackTrace t))

(extend nil
  IFilteredStacktrace {:filtered-stacktrace (constantly nil)})

(extend Throwable
  IFilteredStacktrace {:filtered-stacktrace (fn [this]
                                             (filtered-stacktrace (throwable-get-stack-trace this)))})

(extend Thread
  IFilteredStacktrace {:filtered-stacktrace (fn [this]
                                              (filtered-stacktrace (thread-get-stack-trace this)))})

;; StackTraceElement[] is what the `.getStackTrace` method for Thread and Throwable returns
(extend (Class/forName "[Ljava.lang.StackTraceElement;")
  IFilteredStacktrace {:filtered-stacktrace (fn [this]
                                              (vec (for [frame this
                                                         :let  [s (str frame)]
                                                         :when (re-find #"metabase" s)]
                                                     (s/replace s #"^metabase\." ""))))})

(defn wrap-try-catch
  "Returns a new function that wraps F in a `try-catch`. When an exception is caught, it is logged
   with `log/error` and returns `nil`."
  ([f]
   (wrap-try-catch f nil))
  ([f f-name]
   (let [exception-message (if f-name
                             (format "Caught exception in %s: " f-name)
                             "Caught exception: ")]
     (fn [& args]
       (try
         (apply f args)
         (catch SQLException e
           (log/error (format-color 'red "%s\n%s\n%s"
                                    exception-message
                                    (with-out-str (jdbc/print-sql-exception-chain e))
                                    (pprint-to-str (filtered-stacktrace e)))))
         (catch Throwable e
           (log/error (format-color 'red "%s %s\n%s"
                                    exception-message
                                    (or (.getMessage e) e)
                                    (pprint-to-str (filtered-stacktrace e))))))))))

(defn try-apply
  "Like `apply`, but wraps F inside a `try-catch` block and logs exceptions caught.
   (This is actaully more flexible than `apply` -- the last argument doesn't have to be
   a sequence:

     (try-apply vector :a :b [:c :d]) -> [:a :b :c :d]
     (apply vector :a :b [:c :d])     -> [:a :b :c :d]
     (try-apply vector :a :b :c :d)   -> [:a :b :c :d]
     (apply vector :a :b :c :d)       -> Not ok - :d is not a sequence

   This allows us to use `try-apply` in more situations than we'd otherwise be able to."
  [^clojure.lang.IFn f & args]
  (apply (wrap-try-catch f) (concat (butlast args) (if (sequential? (last args))
                                                     (last args)
                                                     [(last args)]))))

(defn deref-with-timeout
  "Call `deref` on a FUTURE and throw an exception if it takes more than TIMEOUT-MS."
  [futur timeout-ms]
  (let [result (deref futur timeout-ms ::timeout)]
    (when (= result ::timeout)
      (throw (Exception. (format "Timed out after %d milliseconds." timeout-ms))))
    result))

(defmacro with-timeout
  "Run BODY in a `future` and throw an exception if it fails to complete after TIMEOUT-MS."
  [timeout-ms & body]
  `(deref-with-timeout (future ~@body) ~timeout-ms))

(defn round-to-decimals
  "Round (presumabily floating-point) NUMBER to DECIMAL-PLACE. Returns a `Double`.

     (round-to-decimals 2 35.5058998M) -> 35.51"
  ^Double [^Integer decimal-place, ^Number number]
  {:pre [(integer? decimal-place) (number? number)]}
  (double (.setScale (bigdec number) decimal-place BigDecimal/ROUND_HALF_UP)))

(defn drop-first-arg
  "Returns a new fn that drops its first arg and applies the rest to the original.
   Useful for creating `extend` method maps when you don't care about the `this` param. :flushed:

     ((drop-first-arg :value) xyz {:value 100}) -> (apply :value [{:value 100}]) -> 100"
  ^clojure.lang.IFn [^clojure.lang.IFn f]
  (comp (partial apply f) rest list))


(defn- check-protocol-impl-method-map
  "Check that the methods expected for PROTOCOL are all implemented by METHOD-MAP, and that no extra methods are provided.
   Used internally by `strict-extend`."
  [protocol method-map]
  (let [[missing-methods extra-methods] (data/diff (set (keys (:method-map protocol))) (set (keys method-map)))]
    (when missing-methods
      (throw (Exception. (format "Missing implementations for methods in %s: %s" (:var protocol) missing-methods))))
    (when extra-methods
      (throw (Exception. (format "Methods implemented that are not in %s: %s " (:var protocol) extra-methods))))))

(defn strict-extend
  "A strict version of `extend` that throws an exception if any methods declared in the protocol are missing or any methods not
   declared in the protocol are provided.
   Since this has better compile-time error-checking, prefer `strict-extend` to regular `extend` in all situations, and to
   `extend-protocol`/ `extend-type` going forward." ; TODO - maybe implement strict-extend-protocol and strict-extend-type ?
  {:style/indent 1}
  [atype protocol method-map & more]
  (check-protocol-impl-method-map protocol method-map)
  (extend atype protocol method-map)
  (when (seq more)
    (apply strict-extend atype more)))

(defn remove-diacritical-marks
  "Return a version of S with diacritical marks removed."
  ^String [^String s]
  (when (seq s)
    (s/replace
     ;; First, "decompose" the characters. e.g. replace 'LATIN CAPITAL LETTER A WITH ACUTE' with 'LATIN CAPITAL LETTER A' + 'COMBINING ACUTE ACCENT'
     ;; See http://docs.oracle.com/javase/8/docs/api/java/text/Normalizer.html
     (Normalizer/normalize s Normalizer$Form/NFD)
     ;; next, remove the combining diacritical marks -- this SO answer explains what's going on here best: http://stackoverflow.com/a/5697575/1198455
     ;; The closest thing to a relevant JavaDoc I could find was http://docs.oracle.com/javase/7/docs/api/java/lang/Character.UnicodeBlock.html#COMBINING_DIACRITICAL_MARKS
     #"\p{Block=CombiningDiacriticalMarks}+"
     "")))


(def ^:private ^:const slugify-valid-chars
  "Valid *ASCII* characters for URL slugs generated by `slugify`."
  #{\a \b \c \d \e \f \g \h \i \j \k \l \m \n \o \p \q \r \s \t \u \v \w \x \y \z
    \0 \1 \2 \3 \4 \5 \6 \7 \8 \9
    \_})

;; unfortunately it seems that this doesn't fully-support Emoji :(, they get encoded as "??"
(defn- slugify-char [^Character c]
  (cond
    (> (int c) 128)                   (codec/url-encode c) ; for non-ASCII characters, URL-encode them
    (contains? slugify-valid-chars c) c                    ; for ASCII characters, if they're in the allowed set of characters, keep them
    :else                             \_))                 ; otherwise replace them with underscores

(defn slugify
  "Return a version of `String` S appropriate for use as a URL slug.
   Downcase the name, remove diacritcal marks, and replace non-alphanumeric *ASCII* characters with underscores;
   URL-encode non-ASCII characters. (Non-ASCII characters are encoded rather than replaced with underscores in order
   to support languages that don't use the Latin alphabet; see issue #3818).

   Optionally specify MAX-LENGTH which will truncate the slug after that many characters."
  (^String [^String s]
   (when (seq s)
     (s/join (for [c (remove-diacritical-marks (s/lower-case s))]
               (slugify-char c)))))
  (^String [s max-length]
   (s/join (take max-length (slugify s)))))

(defn do-with-auto-retries
  "Execute F, a function that takes no arguments, and return the results.
   If F fails with an exception, retry F up to NUM-RETRIES times until it succeeds.

   Consider using the `auto-retry` macro instead of calling this function directly."
  {:style/indent 1}
  [num-retries f]
  (if (<= num-retries 0)
    (f)
    (try (f)
         (catch Throwable e
           (log/warn (format-color 'red "auto-retry %s: %s" f (.getMessage e)))
           (do-with-auto-retries (dec num-retries) f)))))

(defmacro auto-retry
  "Execute BODY and return the results.
   If BODY fails with an exception, retry execution up to NUM-RETRIES times until it succeeds."
  {:style/indent 1}
  [num-retries & body]
  `(do-with-auto-retries ~num-retries
     (fn [] ~@body)))

(defn key-by
  "Convert a sequential COLL to a map of `(f item)` -> `item`.
   This is similar to `group-by`, but the resultant map's values are single items from COLL rather than sequences of items.
   (Because only a single item is kept for each value of `f`,  items producing duplicate values will be discarded).

     (key-by :id [{:id 1, :name :a} {:id 2, :name :b}]) -> {1 {:id 1, :name :a}, 2 {:id 2, :name :b}}"
  {:style/indent 1}
  [f coll]
  (into {} (for [item coll]
             {(f item) item})))

(defn keyword->qualified-name
  "Return keyword K as a string, including its namespace, if any (unlike `name`).

     (keyword->qualified-name :type/FK) ->  \"type/FK\""
  [k]
  (when k
    (s/replace (str k) #"^:" "")))

(defn get-id
  "Return the value of `:id` if OBJECT-OR-ID is a map, or otherwise return OBJECT-OR-ID as-is if it is an integer.
   This is guaranteed to return an integer ID; it will throw an Exception if it cannot find one.
   This is provided as a convenience to allow model-layer functions to easily accept either an object or raw ID."
  ;; TODO - lots of functions can be rewritten to use this, which would make them more flexible
  ^Integer [object-or-id]
  (cond
    (map? object-or-id)     (recur (:id object-or-id))
    (integer? object-or-id) object-or-id
    :else                   (throw (Exception. (str "Not something with an ID: " object-or-id)))))

(defmacro profile
  "Like `clojure.core/time`, but lets you specify a MESSAGE that gets printed with the total time,
   and formats the time nicely using `format-nanoseconds`."
  {:style/indent 1}
  ([form]
   `(profile ~(str form) ~form))
  ([message & body]
   `(let [start-time# (System/nanoTime)]
      (prog1 (do ~@body)
        (println (format-color '~'green "%s took %s" ~message (format-nanoseconds (- (System/nanoTime) start-time#))))))))

(def metabase-namespace-symbols
  "Delay to a vector of symbols of all Metabase namespaces, excluding test namespaces.
   This is intended for use by various routines that load related namespaces, such as task and events initialization.
   Using `ns-find/find-namespaces` is fairly slow, and can take as much as half a second to iterate over the thousand or so
   namespaces that are part of the Metabase project; use this instead for a massive performance increase."
  ;; Actually we can go ahead and start doing this in the background once the app launches while other stuff is loading, so use a future here
  ;; This would be faster when running the *JAR* if we just did it at compile-time and made it ^:const, but that would inhibit the "plugin system"
  ;; from loading "plugin" namespaces at launch if they're on the classpath
  (future (vec (for [ns-symb (ns-find/find-namespaces (classpath/classpath))
                     :when   (and (.startsWith (name ns-symb) "metabase.")
                                  (not (.contains (name ns-symb) "test")))]
                 ns-symb))))

(def ^:const ^java.util.regex.Pattern uuid-regex
  "A regular expression for matching canonical string representations of UUIDs."
  #"[a-f0-9]{8}-[a-f0-9]{4}-[a-f0-9]{4}-[a-f0-9]{4}-[a-f0-9]{12}")


(defn select-nested-keys
  "Like `select-keys`, but can also handle nested keypaths:

     (select-nested-keys {:a 100, :b {:c 200, :d 300}} [:a [:b :d] :c])
     ;; -> {:a 100, :b {:d 300}}

   The values of KEYSEQ can be either regular keys, which work the same way as `select-keys`,
   or vectors of the form `[k & nested-keys]`, which call `select-nested-keys` recursively
   on the value of `k`. "
  [m keyseq]
  ;; TODO - use (empty m) once supported by model instances
  (into {} (for [k     keyseq
                 :let  [[k & nested-keys] (if (sequential? k) k [k])
                        v                 (get m k)]
                 :when (contains? m k)]
             {k (if-not (seq nested-keys)
                  v
                  (select-nested-keys v nested-keys))})))

(defn base-64-string?
  "Is S a Base-64 encoded string?"
  ^Boolean [s]
  (boolean (when (string? s)
             (re-find #"^[0-9A-Za-z/+]+=*$" s))))

(defn safe-inc
  "Increment N if it is non-`nil`, otherwise return `1` (e.g. as if incrementing `0`)."
  [n]
  (if n (inc n) 1))

(defn occurances-of-substring
  "Return the number of times SUBSTR occurs in string S."
  ^Long [^String s, ^String substr]
  (when (and (seq s) (seq substr))
    (loop [index 0, cnt 0]
      (if-let [^long new-index (s/index-of s substr index)]
        (recur (inc new-index) (inc cnt))
        cnt))))

(defn select-non-nil-keys
  "Like `select-keys`, but returns a map only containing keys in KS that are present *and non-nil* in M.

     (select-non-nil-keys {:a 100, :b nil} #{:a :b :c})
     ;; -> {:a 100}"
  [m ks]
  (into {} (for [k     ks
                 :when (not (nil? (get m k)))]
             {k (get m k)})))

(defn select-keys-when
  "Returns a map that only contains keys that are either `:present` or `:non-nil`.
   Combines behavior of `select-keys` and `select-non-nil-keys`.
   This is useful for API endpoints that update a model, which often have complex rules about what gets updated
   (some keys are updated if `nil`, others only if non-nil).

     (select-keys-when {:a 100, :b nil, :d 200, :e nil}
       :present #{:a :b :c}
       :non-nil #{:d :e :f})
     ;; -> {:a 100, :b nil, :d 200}"
  {:style/indent 1}
  [m & {:keys [present non-nil]}]
  (merge (select-keys m present)
         (select-non-nil-keys m non-nil)))

(defn order-of-magnitude
  "Return the order of magnitude as a power of 10 of a given number."
  [x]
  (if (zero? x)
    0
    (long (math/floor (/ (Math/log (math/abs x))
                         (Math/log 10))))))

<<<<<<< HEAD
(def ^:private date-time-with-millis-no-t
  "This primary use for this formatter is for Dates formatted by the
  built-in SQLite functions"
  (->DateTimeFormatter "yyyy-MM-dd HH:mm:ss.SSS"))

(def ^:private ordered-date-parsers
  "When using clj-time.format/parse without a formatter, it tries all
  default formatters, but not ordered by how likely the date
  formatters will succeed. This leads to very slow parsing as many
  attempts fail before the right one is found. Using this retains that
  flexibility but improves performance by trying the most likely ones
  first"
  (let [most-likely-default-formatters [:mysql :date-hour-minute-second :date-time :date
                                        :basic-date-time :basic-date-time-no-ms
                                        :date-time :date-time-no-ms]]
    (concat (map time/formatters most-likely-default-formatters)
            [date-time-with-millis-no-t]
            (vals (apply dissoc time/formatters most-likely-default-formatters)))))

(defn str->date-time
  "Like clj-time.format/parse but uses an ordered list of parsers to
  be faster. Returns the parsed date or nil if it was unable to be
  parsed."
  ([^String date-str]
   (str->date-time date-str nil))
  ([^String date-str ^TimeZone tz]
   (let [dtz (some-> tz .getID t/time-zone-for-id)]
     (first
      (for [formatter ordered-date-parsers
            :let [formatter-with-tz (time/with-zone formatter dtz)
                  parsed-date (ignore-exceptions (time/parse formatter-with-tz date-str))]
            :when parsed-date]
        parsed-date)))))
=======
(defn update-when
  "Like clojure.core/update but does not create a new key if it does not exist."
  [m k f & args]
  (if (contains? m k)
    (apply update m k f args)
    m))
>>>>>>> 55998e0a
<|MERGE_RESOLUTION|>--- conflicted
+++ resolved
@@ -854,7 +854,13 @@
     (long (math/floor (/ (Math/log (math/abs x))
                          (Math/log 10))))))
 
-<<<<<<< HEAD
+(defn update-when
+  "Like clojure.core/update but does not create a new key if it does not exist."
+  [m k f & args]
+  (if (contains? m k)
+    (apply update m k f args)
+    m))
+
 (def ^:private date-time-with-millis-no-t
   "This primary use for this formatter is for Dates formatted by the
   built-in SQLite functions"
@@ -887,12 +893,4 @@
             :let [formatter-with-tz (time/with-zone formatter dtz)
                   parsed-date (ignore-exceptions (time/parse formatter-with-tz date-str))]
             :when parsed-date]
-        parsed-date)))))
-=======
-(defn update-when
-  "Like clojure.core/update but does not create a new key if it does not exist."
-  [m k f & args]
-  (if (contains? m k)
-    (apply update m k f args)
-    m))
->>>>>>> 55998e0a
+        parsed-date)))))