(ns metabase.automagic-dashboards.populate
  "Create and save models that make up automagic dashboards."
  (:require [clojure.string :as str]
            [clojure.tools.logging :as log]
            [metabase.api
             [common :as api]
             [card :as card.api]]
            [metabase.events :as events]
            [metabase.models.dashboard :as dashboard]
            [toucan
             [db :as db]
             [hydrate :refer [hydrate]]]))

(def ^Long grid-width
  "Total grid width."
  18)
(def ^Long default-card-width
  "Default card width."
  6)
(def ^Long default-card-height
  "Default card height"
  4)

(defn- create-collection!
  [title color description]
  (when api/*is-superuser?*
    (db/insert! 'Collection
      :name        title
      :color       color
      :description description)))

(def ^:private automagic-collection
  "Get or create collection used to store all autogenerated cards.
   Value is wrapped in a delay so that we don't hit the DB out of order."
  (delay
   (or (db/select-one 'Collection
         :name "Automatically Generated Questions")
       (create-collection! "Automatically Generated Questions"
                           "#000000"
                           "Cards used in automatically generated dashboards."))))

(defn- create-card!
  [{:keys [visualization title description query]}]
  (let [[display visualization-settings] visualization
        card (db/insert! 'Card
               :creator_id             api/*current-user-id*
               :dataset_query          query
               :description            description
               :display                display
               :name                   title
               :visualization_settings visualization-settings
               :result_metadata        (card.api/result-metadata-for-query query)
               :collection_id          (-> automagic-collection deref :id))]
    (events/publish-event! :card-create card)
    (hydrate card :creator :dashboard_count :labels :can_write :collection)
    card))

(defn- add-card!
  [dashboard card [x y]]
  (dashboard/add-dashcard! dashboard (create-card! card)
    {:col   y
     :row   x
     :sizeX (:width card)
     :sizeY (:height card)}))

(defn- add-text-card!
  [dashboard {:keys [text width height]} [x y]]
  (dashboard/add-dashcard! dashboard nil
    {:creator_id             api/*current-user-id*
     :visualization_settings {:text text
                              :virtual_card {:name                   nil
                                             :display                :text
                                             :dataset_query          nil
                                             :visualization_settings {}}}
     :col   y
     :row   x
     :sizeX width
     :sizeY height}))

(def ^:private ^Integer max-cards 9)

(defn- make-grid
  [width height]
  (vec (repeat height (vec (repeat width false)))))

(defn- fill-grid
  "Mark a rectangular area starting at [`x`, `y`] of size [`width`, `height`] as
   occupied."
  [grid [x y] {:keys [width height]}]
  (reduce (fn [grid xy]
            (assoc-in grid xy true))
          grid
          (for [x (range x (+ x height))
                y (range y (+ y width))]
            [x y])))

(defn- accomodates?
  "Can we place card on grid starting at [x y] (top left corner)?
   Since we are filling the grid top to bottom and the cards are rectangulard,
   it suffices to check just the first (top) row."
  [grid [x y] {:keys [width height]}]
  (and (<= (+ x height) (count grid))
       (<= (+ y width) (-> grid first count))
       (every? false? (subvec (grid x) y (+ y width)))))

(defn- card-position
  "Find position on the grid where to put the card.
   We use the dumbest possible algorithm (the grid size is relatively small, so
   we should be fine): startting at top left move along the grid from left to
   right, row by row and try to place the card at each position until we find an
   unoccupied area. Mark the area as occupied."
  [grid start-row card]
  (reduce (fn [grid xy]
            (if (accomodates? grid xy card)
              (reduced xy)
              grid))
          grid
          (for [x (range start-row (count grid))
                y (range (count (first grid)))]
            [x y])))

(defn- bottom-row
  "Find the bottom of the grid. Bottom is the first completely empty row with
   another empty row below it."
  [grid]
  (let [row {:height 0 :width grid-width}]
    (loop [bottom 0]
      (let [[bottom _]      (card-position grid bottom row)
            [next-bottom _] (card-position grid (inc bottom) row)]
        (if (= (inc bottom) next-bottom)
          bottom
          (recur next-bottom))))))

<<<<<<< HEAD
=======
(def ^:private ^{:arglists '([card])} text-card?
  :text)

>>>>>>> ec42a2c2
(defn- add-group!
  [dashboard grid group cards]
  (let [start-row (bottom-row grid)
        start-row (cond-> start-row
                    ;; First row doesn't need empty space above
                    (pos? start-row) inc
                    group            (+ 2))]
    (reduce (fn [grid card]
              (let [xy (card-position grid start-row card)]
<<<<<<< HEAD
                (add-card! dashboard card xy)
=======
                (if (text-card? card)
                  (add-text-card! dashboard card xy)
                  (add-card! dashboard card xy))
>>>>>>> ec42a2c2
                (fill-grid grid xy card)))
            (if group
              (let [xy   [(- start-row 2) 0]
                    card {:text   (format "# %s" (:title group))
                          :width  default-card-width
                          :height 2}]
                (add-text-card! dashboard card xy)
                (fill-grid grid xy card))
              grid)
            cards)))

(defn- shown-cards
  "Pick up to `max-cards` with the highest `:score`.
   Keep groups together if possible by pulling all the cards within together and
   using the same (highest) score for all.
   Among cards with the same score those beloning to the largest group are
   favourized, but it is still possible that not all cards in a group make it
   (consider a group of 4 cards which starts as 7/9; in that case only 2 cards
   from the group will be picked)."
  [n cards]
  (->> cards
       (group-by (some-fn :group hash))
       (map (fn [[_ group]]
              (let [group-position (apply max (map :position group))]
                ;; Fractional positioning to keep in-group ordering and position
                ;; the group in the right spot.
                {:cards (map #(update % :position (fn [position]
                                                    (->> position
                                                         inc
                                                         /
                                                         (- 1)
                                                         (+ group-position))))
                             group)
                 :score (apply max (map :score group))
                 :size  (count group)})))
       (sort-by (juxt :score :size) (comp (partial * -1) compare))
       (mapcat :cards)
       (take n)))

(defn create-dashboard!
  "Create dashboard and populate it with cards."
<<<<<<< HEAD
  [{:keys [title description groups]} cards]
  (let [dashboard (db/insert! 'Dashboard
                    :name        title
                    :description description
                    :creator_id  api/*current-user-id*
                    :parameters  [])
        cards     (sort-by :position (shown-cards cards))
        ;; Binding return value to make linter happy
        _         (try
                    (->> cards
                            (partition-by :group)
                            (reduce (fn [grid cards]
                                      (let [group (some-> cards first :group groups)]
                                        (add-group! dashboard grid group cards)))
                                    ;; Height doesn't need to be precise, just some
                                    ;; safe upper bound.
                                    (make-grid grid-width (* max-cards grid-width))))
                    (catch Exception e (log/error [e groups])))]
    (events/publish-event! :dashboard-create dashboard)
    (log/info (format "Adding %s cards to dashboard %s:\n%s"
                      (count cards)
                      (:id dashboard)
                      (str/join "; " (map :title cards))))
    dashboard))
=======
  ([dashboard cards] (create-dashboard! dashboard max-cards cards))
  ([{:keys [title description groups]} n cards]
   (let [dashboard (db/insert! 'Dashboard
                     :name        title
                     :description description
                     :creator_id  api/*current-user-id*
                     :parameters  [])
         cards     (->> cards (shown-cards n) (sort-by :position))
         ;; Binding return value to make linter happy
         _         (->> cards
                        (partition-by :group)
                        (reduce (fn [grid cards]
                                  (let [group (some-> cards first :group groups)]
                                    (add-group! dashboard grid group cards)))
                                ;; Height doesn't need to be precise, just some
                                ;; safe upper bound.
                                (make-grid grid-width (* n grid-width))))]
     (events/publish-event! :dashboard-create dashboard)
     (log/info (format "Adding %s cards to dashboard %s:\n%s"
                       (count cards)
                       (:id dashboard)
                       (str/join "; " (map :title cards))))
     dashboard)))
>>>>>>> ec42a2c2
<|MERGE_RESOLUTION|>--- conflicted
+++ resolved
@@ -131,12 +131,9 @@
           bottom
           (recur next-bottom))))))
 
-<<<<<<< HEAD
-=======
 (def ^:private ^{:arglists '([card])} text-card?
   :text)
 
->>>>>>> ec42a2c2
 (defn- add-group!
   [dashboard grid group cards]
   (let [start-row (bottom-row grid)
@@ -146,13 +143,9 @@
                     group            (+ 2))]
     (reduce (fn [grid card]
               (let [xy (card-position grid start-row card)]
-<<<<<<< HEAD
-                (add-card! dashboard card xy)
-=======
                 (if (text-card? card)
                   (add-text-card! dashboard card xy)
                   (add-card! dashboard card xy))
->>>>>>> ec42a2c2
                 (fill-grid grid xy card)))
             (if group
               (let [xy   [(- start-row 2) 0]
@@ -194,32 +187,6 @@
 
 (defn create-dashboard!
   "Create dashboard and populate it with cards."
-<<<<<<< HEAD
-  [{:keys [title description groups]} cards]
-  (let [dashboard (db/insert! 'Dashboard
-                    :name        title
-                    :description description
-                    :creator_id  api/*current-user-id*
-                    :parameters  [])
-        cards     (sort-by :position (shown-cards cards))
-        ;; Binding return value to make linter happy
-        _         (try
-                    (->> cards
-                            (partition-by :group)
-                            (reduce (fn [grid cards]
-                                      (let [group (some-> cards first :group groups)]
-                                        (add-group! dashboard grid group cards)))
-                                    ;; Height doesn't need to be precise, just some
-                                    ;; safe upper bound.
-                                    (make-grid grid-width (* max-cards grid-width))))
-                    (catch Exception e (log/error [e groups])))]
-    (events/publish-event! :dashboard-create dashboard)
-    (log/info (format "Adding %s cards to dashboard %s:\n%s"
-                      (count cards)
-                      (:id dashboard)
-                      (str/join "; " (map :title cards))))
-    dashboard))
-=======
   ([dashboard cards] (create-dashboard! dashboard max-cards cards))
   ([{:keys [title description groups]} n cards]
    (let [dashboard (db/insert! 'Dashboard
@@ -242,5 +209,4 @@
                        (count cards)
                        (:id dashboard)
                        (str/join "; " (map :title cards))))
-     dashboard)))
->>>>>>> ec42a2c2
+     dashboard)))