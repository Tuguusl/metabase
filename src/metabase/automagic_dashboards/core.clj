--- conflicted
+++ resolved
@@ -848,20 +848,7 @@
                     [sideways sideways sideways down down up])})
 
 (s/defn ^:private related
-<<<<<<< HEAD
-  [context, rule :- (s/maybe rules/Rule)]
-  (let [root    (:root context)
-        indepth (indepth root rule)]
-    (if (not-empty indepth)
-      {:indepth indepth
-       :related (related-entities (- max-related (count indepth)) root)}
-      (let [drilldown-fields   (drilldown-fields context)
-            n-related-entities (max (math/floor (* (/ 2 3) max-related))
-                                    (- max-related (count drilldown-fields)))]
-        {:related          (related-entities n-related-entities root)
-         :drilldown-fields (take (- max-related n-related-entities) drilldown-fields)}))))
-=======
-  "Build a balancee list of related X-rays. General composition of the list is determined for each
+  "Build a balanced list of related X-rays. General composition of the list is determined for each
    root type individually via `related-selectors`. That recepie is then filled round-robin style."
   [dashboard, rule :- (s/maybe rules/Rule)]
   (let [root (-> dashboard :context :root)]
@@ -871,7 +858,6 @@
          (fill-related max-related (related-selectors (-> root :entity type)))
          (group-by :selector)
          (m/map-vals (partial map :entity)))))
->>>>>>> 066c8cfd
 
 (defn- filter-referenced-fields
   "Return a map of fields referenced in filter cluase."
