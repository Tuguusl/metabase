--- conflicted
+++ resolved
@@ -163,7 +163,6 @@
         return best;
     }
 
-<<<<<<< HEAD
     _renderPopover(isOpen) {
         // popover is open, lets do this!
         const popoverElement = this._getPopoverElement();
@@ -182,24 +181,6 @@
         , popoverElement);
 
         if (isOpen) {
-=======
-    _renderPopover() {
-        if (this.props.isOpen) {
-            // popover is open, lets do this!
-            const popoverElement = this._getPopoverElement();
-            ReactDOM.unstable_renderSubtreeIntoContainer(this,
-                <ReactCSSTransitionGroup
-                    transitionName="Popover"
-                    transitionAppear={true}
-                    transitionAppearTimeout={250}
-                    transitionEnterTimeout={250}
-                    transitionLeaveTimeout={250}
-                >
-                    {this._popoverComponent()}
-                </ReactCSSTransitionGroup>
-                , popoverElement);
-
->>>>>>> dad351eb
             var tetherOptions = {};
 
             tetherOptions.element = popoverElement;
