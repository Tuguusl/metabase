/* eslint "react/prop-types": "warn" */
import React, { Component, PropTypes } from "react";
import { connect } from "react-redux";

import S from "./EditLabels.css";

import * as labelsActions from "../labels";
import { getLabels, getEditingLabelId } from "../selectors";

import * as colors from "metabase/lib/colors";

const mapStateToProps = (state, props) => {
  return {
      labels: getLabels(state),
      editingLabelId: getEditingLabelId(state)
  }
}

const mapDispatchToProps = {
    ...labelsActions
};

import Icon from "metabase/components/Icon.jsx";

// import LabelEditor from "../components/LabelEditor.jsx";
import LabelEditorForm from "./LabelEditorForm.jsx";
import LabelIcon from "../components/LabelIcon.jsx";
import EmptyState from "../components/EmptyState.jsx";

@connect(mapStateToProps, mapDispatchToProps)
export default class EditLabels extends Component {
    static propTypes = {
        style:          PropTypes.object,
        labels:         PropTypes.array.isRequired,
        editingLabelId: PropTypes.number,
        saveLabel:      PropTypes.func.isRequired,
        editLabel:      PropTypes.func.isRequired,
        deleteLabel:    PropTypes.func.isRequired,
        loadLabels:     PropTypes.func.isRequired
    };

    componentWillMount() {
        this.props.loadLabels();
    }

    render() {
        const { style, labels, editingLabelId, saveLabel, editLabel, deleteLabel } = this.props;
        return (
            <div className={S.editor} style={style}>
                <div className={S.header}>Labels</div>
                <LabelEditorForm onSubmit={saveLabel} initialValues={{ icon: colors.normal.blue, name: "" }} submitButtonText={"Create Label"}/>
<<<<<<< HEAD
                <ul className={S.list}>
                { labels && labels.map(label =>
                    editingLabelId === label.id ?
                        <li key={label.id} className={S.labelEditing}>
                            <LabelEditorForm formKey={String(label.id)} className="flex-full" onSubmit={saveLabel} initialValues={label} submitButtonText={"Update Label"}/>
                            <a className={" text-grey-1 text-grey-4-hover"} onClick={() => editLabel(null)}>Cancel</a>
                        </li>
                    :
                        <li key={label.id} className={S.label}>
                            <LabelIcon icon={label.icon} size={28} />
                            <span className={S.name}>{label.name}</span>
                            <a className={S.edit} onClick={() => editLabel(label.id)}>Edit</a>
                            <Icon className={S.delete + " text-grey-1 text-grey-4-hover"} name="close" width={14} height={14} onClick={() => deleteLabel(label.id)} />
                        </li>
                )}
                </ul>
=======
                {
                  this.props.labels.length > 0 ? (
                    <ul className={S.list}>
                    { this.props.labels && this.props.labels.map(label =>
                        editingLabelId === label.id ?
                            <li key={label.id} className={S.labelEditing}>
                                <LabelEditorForm formKey={String(label.id)} className="flex-full" onSubmit={saveLabel} initialValues={label} submitButtonText={"Update Label"}/>
                                <a className={" text-grey-1 text-grey-4-hover"} onClick={() => editLabel(null)}>Cancel</a>
                            </li>
                        :
                            <li key={label.id} className={S.label}>
                                <LabelIcon icon={label.icon} size={28} />
                                <span className={S.name}>{label.name}</span>
                                <a className={S.edit} onClick={() => editLabel(label.id)}>Edit</a>
                                <Icon className={S.delete + " text-grey-1 text-grey-4-hover"} name="close" width={14} height={14} onClick={() => deleteLabel(label.id)} />
                            </li>
                    )}
                    </ul>
                  ) : (
                  <div className="full-height full flex-full flex align-center justify-center">
                    <EmptyState message="Create labels to group and manage questions." icon="label" />
                  </div>
                )
              }
>>>>>>> 923594c9
            </div>
        );
    }
}<|MERGE_RESOLUTION|>--- conflicted
+++ resolved
@@ -49,28 +49,9 @@
             <div className={S.editor} style={style}>
                 <div className={S.header}>Labels</div>
                 <LabelEditorForm onSubmit={saveLabel} initialValues={{ icon: colors.normal.blue, name: "" }} submitButtonText={"Create Label"}/>
-<<<<<<< HEAD
-                <ul className={S.list}>
-                { labels && labels.map(label =>
-                    editingLabelId === label.id ?
-                        <li key={label.id} className={S.labelEditing}>
-                            <LabelEditorForm formKey={String(label.id)} className="flex-full" onSubmit={saveLabel} initialValues={label} submitButtonText={"Update Label"}/>
-                            <a className={" text-grey-1 text-grey-4-hover"} onClick={() => editLabel(null)}>Cancel</a>
-                        </li>
-                    :
-                        <li key={label.id} className={S.label}>
-                            <LabelIcon icon={label.icon} size={28} />
-                            <span className={S.name}>{label.name}</span>
-                            <a className={S.edit} onClick={() => editLabel(label.id)}>Edit</a>
-                            <Icon className={S.delete + " text-grey-1 text-grey-4-hover"} name="close" width={14} height={14} onClick={() => deleteLabel(label.id)} />
-                        </li>
-                )}
-                </ul>
-=======
-                {
-                  this.props.labels.length > 0 ? (
+                { labels.length > 0 ?
                     <ul className={S.list}>
-                    { this.props.labels && this.props.labels.map(label =>
+                    { labels.map(label =>
                         editingLabelId === label.id ?
                             <li key={label.id} className={S.labelEditing}>
                                 <LabelEditorForm formKey={String(label.id)} className="flex-full" onSubmit={saveLabel} initialValues={label} submitButtonText={"Update Label"}/>
@@ -85,13 +66,11 @@
                             </li>
                     )}
                     </ul>
-                  ) : (
-                  <div className="full-height full flex-full flex align-center justify-center">
-                    <EmptyState message="Create labels to group and manage questions." icon="label" />
-                  </div>
-                )
-              }
->>>>>>> 923594c9
+                :
+                    <div className="full-height full flex-full flex align-center justify-center">
+                        <EmptyState message="Create labels to group and manage questions." icon="label" />
+                    </div>
+                }
             </div>
         );
     }
