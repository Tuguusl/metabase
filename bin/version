#!/usr/bin/env bash

<<<<<<< HEAD
VERSION="v0.16.1"
=======
VERSION="v0.17.0-snapshot"
>>>>>>> 70a1fc1c

# dynamically pull more interesting stuff from latest git commit
HASH=$(git show-ref --head --hash=7 head)            # first 7 letters of hash should be enough; that's what GitHub uses
BRANCH=$(git rev-parse --abbrev-ref HEAD)
DATE=$(git log -1 --pretty=%ad --date=short)


# Return the version string used to describe this version of Metabase.
echo "$VERSION $HASH $BRANCH $DATE"<|MERGE_RESOLUTION|>--- conflicted
+++ resolved
@@ -1,10 +1,6 @@
 #!/usr/bin/env bash
 
-<<<<<<< HEAD
-VERSION="v0.16.1"
-=======
 VERSION="v0.17.0-snapshot"
->>>>>>> 70a1fc1c
 
 # dynamically pull more interesting stuff from latest git commit
 HASH=$(git show-ref --head --hash=7 head)            # first 7 letters of hash should be enough; that's what GitHub uses
