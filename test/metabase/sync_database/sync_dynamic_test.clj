(ns metabase.sync-database.sync-dynamic-test
  "Tests for databases with a so-called 'dynamic' schema, i.e. one that is not hard-coded somewhere.
   A Mongo database is an example of such a DB. "
  (:require [expectations :refer :all]
            [metabase
             [sync :as sync]
             [util :as u]]
            [metabase.models
             [database :refer [Database]]
             [field :refer [Field]]
             [table :refer [Table]]]
            [metabase.sync.sync-metadata :as sync-metadata]
            [metabase.test.mock.toucanery :as toucanery]
            [metabase.test.util :as tu]
            [toucan
             [db :as db]
             [hydrate :refer [hydrate]]]
            [toucan.util.test :as tt]))

(defn- remove-nonsense
  "Remove fields that aren't really relevant in the output for TABLES and their FIELDS.
   Done for the sake of making debugging some of the tests below easier."
  [tables]
  (for [table tables]
    (-> (u/select-non-nil-keys table [:schema :name :raw_table_id :fields])
        (update  :fields (fn [fields]
                           (for [field fields]
                             (u/select-non-nil-keys field [:table_id :name :fk_target_field_id :parent_id :base_type :special_type])))))))

(defn- get-tables [database-or-id]
  (->> (hydrate (db/select Table, :db_id (u/get-id database-or-id), {:order-by [:id]}) :fields)
       (mapv tu/boolean-ids-and-timestamps)))

<<<<<<< HEAD
(def ^:private ^:const field-defaults
  {:id                 true
   :table_id           true
   :raw_column_id      false
   :description        nil
   :caveats            nil
   :points_of_interest nil
   :visibility_type    :normal
   :special_type       nil
   :parent_id          false
   :fk_target_field_id false
   :last_analyzed      false
   :created_at         true
   :updated_at         true
   :min_value          nil
   :max_value          nil})
=======
;; basic test to make sure syncing nested fields works. This is sort of a higher-level test.
(expect
  (remove-nonsense toucanery/toucanery-tables-and-fields)
  (tt/with-temp* [Database [db {:engine :toucanery}]]
    (sync/sync-database! db)
    (remove-nonsense (get-tables db))))


;;; ------------------------------------------------------------ Tests for sync-metadata ------------------------------------------------------------

;; TODO - At some point these tests should be moved into a `sync-metadata-test` or `sync-metadata.fields-test` namespace

;; make sure nested fields get resynced correctly if their parent field didn't change
(expect
  #{"weight" "age"}
  (tt/with-temp* [Database [db {:engine :toucanery}]]
    ;; do the initial sync
    (sync-metadata/sync-db-metadata! db)
    ;; delete our entry for the `transactions.toucan.details.age` field
    (let [transactions-table-id (u/get-id (db/select-one-id Table :db_id (u/get-id db), :name "transactions"))
          toucan-field-id       (u/get-id (db/select-one-id Field :table_id transactions-table-id, :name "toucan"))
          details-field-id      (u/get-id (db/select-one-id Field :table_id transactions-table-id, :name "details", :parent_id toucan-field-id))
          age-field-id          (u/get-id (db/select-one-id Field :table_id transactions-table-id, :name "age", :parent_id details-field-id))]
      (db/delete! Field :id age-field-id)
      ;; now sync again.
      (sync-metadata/sync-db-metadata! db)
      ;; field should be added back
      (db/select-field :name Field :table_id transactions-table-id, :parent_id details-field-id, :active true))))

;; Now do the exact same test where we make the Field inactive. Should get reactivated
(expect
  (tt/with-temp* [Database [db {:engine :toucanery}]]
    ;; do the initial sync
    (sync-metadata/sync-db-metadata! db)
    ;; delete our entry for the `transactions.toucan.details.age` field
    (let [transactions-table-id (u/get-id (db/select-one-id Table :db_id (u/get-id db), :name "transactions"))
          toucan-field-id       (u/get-id (db/select-one-id Field :table_id transactions-table-id, :name "toucan"))
          details-field-id      (u/get-id (db/select-one-id Field :table_id transactions-table-id, :name "details", :parent_id toucan-field-id))
          age-field-id          (u/get-id (db/select-one-id Field :table_id transactions-table-id, :name "age", :parent_id details-field-id))]
      (db/update! Field age-field-id :active false)
      ;; now sync again.
      (sync-metadata/sync-db-metadata! db)
      ;; field should be reactivated
      (db/select-field :active Field :id age-field-id))))
>>>>>>> c93a600c

;; nested fields should also get reactivated if the parent field gets reactivated
(expect
  (tt/with-temp* [Database [db {:engine :toucanery}]]
    ;; do the initial sync
    (sync-metadata/sync-db-metadata! db)
    ;; delete our entry for the `transactions.toucan.details.age` field
    (let [transactions-table-id (u/get-id (db/select-one-id Table :db_id (u/get-id db), :name "transactions"))
          toucan-field-id       (u/get-id (db/select-one-id Field :table_id transactions-table-id, :name "toucan"))
          details-field-id      (u/get-id (db/select-one-id Field :table_id transactions-table-id, :name "details", :parent_id toucan-field-id))
          age-field-id          (u/get-id (db/select-one-id Field :table_id transactions-table-id, :name "age", :parent_id details-field-id))]
      (db/update! Field details-field-id :active false)
      ;; now sync again.
      (sync-metadata/sync-db-metadata! db)
      ;; field should be reactivated
      (db/select-field :active Field :id age-field-id))))


;; make sure nested fields can get marked inactive
(expect
  false
  (tt/with-temp* [Database [db {:engine :toucanery}]]
    ;; do the initial sync
    (sync-metadata/sync-db-metadata! db)
    ;; Add an entry for a `transactions.toucan.details.gender` field
    (let [transactions-table-id (u/get-id (db/select-one-id Table :db_id (u/get-id db), :name "transactions"))
          toucan-field-id       (u/get-id (db/select-one-id Field :table_id transactions-table-id, :name "toucan"))
          details-field-id      (u/get-id (db/select-one-id Field :table_id transactions-table-id, :name "details", :parent_id toucan-field-id))
          gender-field-id       (u/get-id (db/insert! Field
                                            :name     "gender"
                                            :base_type "type/Text"
                                            :table_id transactions-table-id
                                            :parent_id details-field-id
                                            :active true))]

      ;; now sync again.
      (sync-metadata/sync-db-metadata! db)
      ;; field should become inactive
      (db/select-one-field :active Field :id gender-field-id))))

;; make sure when a nested field gets marked inactive, so does it's children
(expect
  false
  (tt/with-temp* [Database [db {:engine :toucanery}]]
    ;; do the initial sync
    (sync-metadata/sync-db-metadata! db)
    ;; Add an entry for a `transactions.toucan.details.gender` field
    (let [transactions-table-id (u/get-id (db/select-one-id Table :db_id (u/get-id db), :name "transactions"))
          toucan-field-id       (u/get-id (db/select-one-id Field :table_id transactions-table-id, :name "toucan"))
          details-field-id      (u/get-id (db/select-one-id Field :table_id transactions-table-id, :name "details", :parent_id toucan-field-id))
          food-likes-field-id   (u/get-id (db/insert! Field
                                            :name     "food-likes"
                                            :base_type "type/Dictionary"
                                            :table_id transactions-table-id
                                            :parent_id details-field-id
                                            :active true))
          blueberries-field-id (u/get-id (db/insert! Field
                                           :name "blueberries"
                                           :base_type "type/Boolean"
                                           :table_id transactions-table-id
                                           :parent_id food-likes-field-id
                                           :active true))]

      ;; now sync again.
      (sync-metadata/sync-db-metadata! db)
      ;; field should become inactive
      (db/select-one-field :active Field :id blueberries-field-id))))<|MERGE_RESOLUTION|>--- conflicted
+++ resolved
@@ -31,24 +31,6 @@
   (->> (hydrate (db/select Table, :db_id (u/get-id database-or-id), {:order-by [:id]}) :fields)
        (mapv tu/boolean-ids-and-timestamps)))
 
-<<<<<<< HEAD
-(def ^:private ^:const field-defaults
-  {:id                 true
-   :table_id           true
-   :raw_column_id      false
-   :description        nil
-   :caveats            nil
-   :points_of_interest nil
-   :visibility_type    :normal
-   :special_type       nil
-   :parent_id          false
-   :fk_target_field_id false
-   :last_analyzed      false
-   :created_at         true
-   :updated_at         true
-   :min_value          nil
-   :max_value          nil})
-=======
 ;; basic test to make sure syncing nested fields works. This is sort of a higher-level test.
 (expect
   (remove-nonsense toucanery/toucanery-tables-and-fields)
@@ -93,7 +75,6 @@
       (sync-metadata/sync-db-metadata! db)
       ;; field should be reactivated
       (db/select-field :active Field :id age-field-id))))
->>>>>>> c93a600c
 
 ;; nested fields should also get reactivated if the parent field gets reactivated
 (expect
