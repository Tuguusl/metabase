--- conflicted
+++ resolved
@@ -4172,10 +4172,48 @@
               remarks: 'When was this User last updated?'
         - sql:
             sql: update core_user set updated_at=date_joined
-<<<<<<< HEAD
+# Switch the logic for metric/segment archiving to be more consistent with other entities in the model.
+# Similarly, add the archived flag to pulses which doesn't have one.
+  - changeSet:
+      id: 84
+      author: senior
+      comment: 'Added 0.30.0'
+      changes:
+        - renameColumn:
+            tableName: metric
+            columnDataType: boolean
+            newColumnName: archived
+            oldColumnName: is_active
+        - addDefaultValue:
+            tableName: metric
+            columnDataType: boolean
+            columnName: archived
+            defaultValueBoolean: false
+        - renameColumn:
+            tableName: segment
+            columnDataType: boolean
+            newColumnName: archived
+            oldColumnName: is_active
+        - addDefaultValue:
+            tableName: segment
+            columnDataType: boolean
+            columnName: archived
+            defaultValueBoolean: false
+        - addColumn:
+            tableName: pulse
+            columns:
+              name: archived
+              type: boolean
+              remarks: 'Has this pulse been archived?'
+              defaultValueBoolean: false
+        # Before this change, metrics/segments had opposite logic, rather than marking something as archived
+        # it was marked as active. Since the column is now an archived column, flip the boolean value
+        - sql:
+            sql: update metric set archived = not(archived)
+            sql: update segment set archived = not(archived)
   # Personal Collections, and removing Collection's unique constraint and index on slug
   - changeSet:
-      id: 83
+      id: 85
       author: camsaul
       comment: 'Added 0.30.0'
       changes:
@@ -4236,46 +4274,7 @@
         - sql:
             dbms: mysql
             sql: "ALTER TABLE `collection` CHANGE `name` `name` TEXT NOT NULL COMMENT 'The user-facing name of this Collection.'"
-=======
-# Switch the logic for metric/segment archiving to be more consistent with other entities in the model.
-# Similarly, add the archived flag to pulses which doesn't have one.
-  - changeSet:
-      id: 84
-      author: senior
-      comment: 'Added 0.30.0'
-      changes:
-        - renameColumn:
-            tableName: metric
-            columnDataType: boolean
-            newColumnName: archived
-            oldColumnName: is_active
-        - addDefaultValue:
-            tableName: metric
-            columnDataType: boolean
-            columnName: archived
-            defaultValueBoolean: false
-        - renameColumn:
-            tableName: segment
-            columnDataType: boolean
-            newColumnName: archived
-            oldColumnName: is_active
-        - addDefaultValue:
-            tableName: segment
-            columnDataType: boolean
-            columnName: archived
-            defaultValueBoolean: false
-        - addColumn:
-            tableName: pulse
-            columns:
-              name: archived
-              type: boolean
-              remarks: 'Has this pulse been archived?'
-              defaultValueBoolean: false
-        # Before this change, metrics/segments had opposite logic, rather than marking something as archived
-        # it was marked as active. Since the column is now an archived column, flip the boolean value
-        - sql:
-            sql: update metric set archived = not(archived)
-            sql: update segment set archived = not(archived)
+
 # In 0.30.0 we finally removed the long-deprecated native read permissions. Since they're no longer considered valid by
 # our permissions code, remove any entries for them so they don't cause problems.
   - changeSet:
@@ -4284,5 +4283,4 @@
       comment: 'Added 0.30.0'
       changes:
         - sql:
-            sql: DELETE FROM permissions WHERE object LIKE '%/native/read/'
->>>>>>> 846f484b
+            sql: DELETE FROM permissions WHERE object LIKE '%/native/read/'